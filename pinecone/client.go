package pinecone

import (
	"context"
	"encoding/json"
	"fmt"
	"io"
	"log"
	"net/http"
	"net/url"
	"os"
	"strings"

	"github.com/pinecone-io/go-pinecone/internal/gen/control"
	"github.com/pinecone-io/go-pinecone/internal/provider"
	"github.com/pinecone-io/go-pinecone/internal/useragent"
	"google.golang.org/grpc"
)

// Client holds the parameters for connecting to the Pinecone service. It is returned by the NewClient and NewClientBase
// functions. To use Client, first build the parameters of the request using NewClientParams (or NewClientBaseParams).
// Then, pass those parameters into the NewClient (or NewClientBase) function to create a new Client object.
// Once instantiated, you can use Client to execute control plane API requests (e.g. create an Index, list Indexes,
// etc.). Read more about different control plane API routes at [docs.pinecone.io/reference/api].
//
// Note: Client methods are safe for concurrent use.
//
// Fields:
//   - headers: An optional map of additional HTTP headers to include in each API request to the control plane,
//     provided through NewClientParams.Headers or NewClientBaseParams.Headers.
//   - restClient: Optional underlying *http.Client object used to communicate with the Pinecone control plane API,
//     provided through NewClientParams.RestClient or NewClientBaseParams.RestClient. If not provided,
//     a default client is created for you.
//   - sourceTag: An optional string used to help Pinecone attribute API activity, provided through NewClientParams.SourceTag
//     or NewClientBaseParams.SourceTag.
//
// Example:
//
//	    ctx := context.Background()
//
//	    clientParams := pinecone.NewClientParams{
//		       ApiKey:    "YOUR_API_KEY",
//		       SourceTag: "your_source_identifier", // optional
//	    }
//
//	    pc, err := pinecone.NewClient(clientParams) // --> This creates a new Client object.
//	    if err != nil {
//	        log.Fatalf("Failed to create Client: %v", err)
//	    }
//
//	    idx, err := pc.DescribeIndex(ctx, "your-index-name")
//	    if err != nil {
//		       log.Fatalf("Failed to describe index \"%s\". Error:%s", idx.Name, err)
//	    } else {
//		       fmt.Printf("Successfully found the \"%s\" index!\n", idx.Name)
//	    }
//
//	    idxConnection, err := pc.Index(idx.Host)
//	    if err != nil {
//		       log.Fatalf("Failed to create IndexConnection for Host: %v. Error: %v", idx.Host, err)
//	    } else {
//		       log.Println("IndexConnection created successfully!")
//	    }
//
// [docs.pinecone.io/reference/api]: https://docs.pinecone.io/reference/api/control-plane/list_indexes
type Client struct {
	headers    map[string]string
	restClient *control.Client
	sourceTag  string
}

// NewClientParams holds the parameters for creating a new Client instance while authenticating via an API key.
//
// Fields:
//   - ApiKey: (Required) The API key used to authenticate with the Pinecone control plane API.
//     This value must be passed by the user unless it is set as an environment variable ("PINECONE_API_KEY").
//   - Headers: An optional map of additional HTTP headers to include in each API request to the control plane.
//   - Host: The host URL of the Pinecone control plane API. If not provided,
//     the default value is "https://api.pinecone.io".
//   - RestClient: An optional HTTP client to use for communication with the control plane API.
//   - SourceTag: An optional string used to help Pinecone attribute API activity.
//
// See Client for code example.
type NewClientParams struct {
	ApiKey     string            // required - provide through NewClientParams or environment variable PINECONE_API_KEY
	Headers    map[string]string // optional
	Host       string            // optional
	RestClient *http.Client      // optional
	SourceTag  string            // optional
}

// NewClientBaseParams holds the parameters for creating a new Client instance while passing custom authentication
// headers.
//
// Fields:
//   - Headers: An optional map of additional HTTP headers to include in each API request to the control plane.
//     "Authorization" and "X-Project-Id" headers are required if authenticating using a JWT.
//   - Host: The host URL of the Pinecone control plane API. If not provided,
//     the default value is "https://api.pinecone.io".
//   - RestClient: An optional *http.Client object to use for communication with the control plane API.
//   - SourceTag: An optional string used to help Pinecone attribute API activity.
//
// See Client for code example.
type NewClientBaseParams struct {
	Headers    map[string]string
	Host       string
	RestClient *http.Client
	SourceTag  string
}

// NewIndexConnParams holds the parameters for creating an IndexConnection to a Pinecone index.
//
// Fields:
//   - Host: The host URL of the Pinecone index. This is required. To find your host url use the DescribeIndex or ListIndexes methods.
//     Alternatively, the host is displayed in the Pinecone web console.
//   - Namespace: Optional index namespace to use for operations. If not provided, the default namespace of "" will be used.
//   - AdditionalMetdata: Optional additional metdata to be sent with each RPC request.
//
// See Client.Index for code example.
type NewIndexConnParams struct {
	Host               string            // required - obtained through DescribeIndex or ListIndexes
	Namespace          string            // optional - if not provided the default namespace of "" will be used
	AdditionalMetadata map[string]string // optional
}

// NewClient creates and initializes a new instance of Client.
// This function sets up the control plane client with the necessary configuration for authentication and communication.
//
// Parameters:
//   - in: A NewClientParams object. See NewClientParams for more information.
//
// Note: It is important to handle the error returned by this function to ensure that the
// control plane client has been created successfully before attempting to make API calls.
//
// Returns a pointer to an initialized Client instance or an error.
//
// Example:
//
//	    ctx := context.Background()
//
//	    clientParams := pinecone.NewClientParams{
//		       ApiKey:    "YOUR_API_KEY",
//		       SourceTag: "your_source_identifier", // optional
//	    }
//
//	    pc, err := pinecone.NewClient(clientParams)
//	    if err != nil {
//	        log.Fatalf("Failed to create Client: %v", err)
//	    } else {
//		       fmt.Println("Successfully created a new Client object!")
//	    }
func NewClient(in NewClientParams) (*Client, error) {
	osApiKey := os.Getenv("PINECONE_API_KEY")
	hasApiKey := (valueOrFallback(in.ApiKey, osApiKey) != "")

	if !hasApiKey {
		return nil, fmt.Errorf("no API key provided, please pass an API key for authorization through NewClientParams or set the PINECONE_API_KEY environment variable")
	}

	apiKeyHeader := struct{ Key, Value string }{"Api-Key", valueOrFallback(in.ApiKey, osApiKey)}

	clientHeaders := in.Headers
	if clientHeaders == nil {
		clientHeaders = make(map[string]string)
		clientHeaders[apiKeyHeader.Key] = apiKeyHeader.Value

	} else {
		clientHeaders[apiKeyHeader.Key] = apiKeyHeader.Value
	}

	return NewClientBase(NewClientBaseParams{Headers: clientHeaders, Host: in.Host, RestClient: in.RestClient, SourceTag: in.SourceTag})
}

// NewClientBase creates and initializes a new instance of Client with custom authentication headers.
//
// Parameters:
//   - in: A NewClientBaseParams object that includes the necessary configuration for the control plane client. See
//     NewClientBaseParams for more information.
//
// Notes:
//   - It is important to handle the error returned by this function to ensure that the
//     control plane client has been created successfully before attempting to make API calls.
//   - A Pinecone API key is not requried when using NewClientBase.
//
// Returns a pointer to an initialized Client instance or an error.
//
// Example:
//
//	    ctx := context.Background()
//
//	    clientParams := pinecone.NewClientBaseParams{
//	        Headers: map[string]string{
//	            "Authorization": "Bearer " + "<your JWT token>"
//	            "X-Project-Id": "<Your Pinecone project ID>"
//	        },
//	        SourceTag: "your_source_identifier", // optional
//	    }
//
//	    pc, err := pinecone.NewClientBase(clientParams)
//		       if err != nil {
//	            log.Fatalf("Failed to create Client: %v", err)
//	        } else {
//		           fmt.Println("Successfully created a new Client object!")
//	    }
func NewClientBase(in NewClientBaseParams) (*Client, error) {
	clientOptions := buildClientBaseOptions(in)
	var err error

	controlHostOverride := valueOrFallback(in.Host, os.Getenv("PINECONE_CONTROLLER_HOST"))
	if controlHostOverride != "" {
		controlHostOverride, err = ensureURLScheme(controlHostOverride)
		if err != nil {
			return nil, err
		}
	}

	client, err := control.NewClient(valueOrFallback(controlHostOverride, "https://api.pinecone.io"), clientOptions...)
	if err != nil {
		return nil, err
	}

	c := Client{restClient: client, sourceTag: in.SourceTag, headers: in.Headers}
	return &c, nil
}

// Index creates an IndexConnection to a specified host.
//
// Parameters:
//   - in: A NewIndexConnParams object that includes the necessary configuration to create an IndexConnection.
//     See NewIndexConnParams for more information.
//
// Note: It is important to handle the error returned by this method to ensure that the IndexConnection is created
// successfully before making data plane calls.
//
// Returns a pointer to an IndexConnection instance or an error.
//
// Example:
//
//	    ctx := context.Background()
//
//	    clientParams := pinecone.NewClientParams{
//		       ApiKey:    "YOUR_API_KEY",
//		       SourceTag: "your_source_identifier", // optional
//	    }
//
//	    pc, err := pinecone.NewClient(clientParams)
//	    if err != nil {
//		       log.Fatalf("Failed to create Client: %v", err)
//	    } else {
//		       fmt.Println("Successfully created a new Client object!")
//	    }
//
//	    idx, err := pc.DescribeIndex(ctx, "your-index-name")
//	    if err != nil {
//		       log.Fatalf("Failed to describe index \"%s\". Error:%s", idx.Name, err)
//	    } else {
//		       fmt.Printf("Successfully found the \"%s\" index!\n", idx.Name)
//	    }
//
//	    indexConnParams := pinecone.NewIndexConnParams{
//		       Host: idx.Host,
//		       Namespace: "your-namespace",
//		       AdditionalMetadata: map[string]string{
//			       "your-metadata-key": "your-metadata-value",
//		       },
//	    }
//
//	    idxConnection, err := pc.Index(indexConnParams)
//	    if err != nil {
//		       log.Fatalf("Failed to create IndexConnection for Host: %v. Error: %v", idx.Host, err)
//	    } else {
//		       log.Println("IndexConnection created successfully!")
//	    }
func (c *Client) Index(in NewIndexConnParams, dialOpts ...grpc.DialOption) (*IndexConnection, error) {
	// extract authHeader from Client which is used to authenticate the IndexConnection
	// merge authHeader with additionalMetadata provided in NewIndexConnParams
	authHeader := c.extractAuthHeader()
	if in.AdditionalMetadata != nil {
		for key, value := range authHeader {
			in.AdditionalMetadata[key] = value
		}
	} else {
		in.AdditionalMetadata = authHeader
	}

	idx, err := newIndexConnection(newIndexParameters{
		host:               in.Host,
		namespace:          in.Namespace,
		sourceTag:          c.sourceTag,
		additionalMetadata: in.AdditionalMetadata,
	}, dialOpts...)
	if err != nil {
		return nil, err
	}
	return idx, nil
}

// ListIndexes retrieves a list of all Indexes in a Pinecone [project].
//
// Parameters:
//   - ctx: A context.Context object controls the request's lifetime, allowing for the request
//     to be canceled or to timeout according to the context's deadline.
//
// Returns a slice of pointers to Index objects or an error.
//
// Example:
//
//	    clientParams := pinecone.NewClientParams{
//		       ApiKey:    "YOUR_API_KEY",
//		       SourceTag: "your_source_identifier", // optional
//	    }
//
//	    pc, err := pinecone.NewClient(clientParams)
//	    if err != nil {
//	        log.Fatalf("Failed to create Client: %v", err)
//	    } else {
//		       fmt.Println("Successfully created a new Client object!")
//	    }
//
//	    idxs, err := pc.ListIndexes(ctx)
//	    if err != nil {
//		       log.Fatalf("Failed to list indexes: %v", err)
//	    } else {
//		       fmt.Println("Your project has the following indexes:")
//		       for _, idx := range idxs {
//			       fmt.Printf("- \"%s\"\n", idx.Name)
//		       }
//	    }
//
// [project]: https://docs.pinecone.io/guides/projects/understanding-projects
func (c *Client) ListIndexes(ctx context.Context) ([]*Index, error) {
	res, err := c.restClient.ListIndexes(ctx)
	if err != nil {
		return nil, err
	}
	defer res.Body.Close()

	if res.StatusCode != http.StatusOK {
		return nil, handleErrorResponseBody(res, "failed to list indexes: ")
	}

	var indexList control.IndexList
	err = json.NewDecoder(res.Body).Decode(&indexList)
	if err != nil {
		return nil, err
	}

	indexes := make([]*Index, len(*indexList.Indexes))
	for i, idx := range *indexList.Indexes {
		indexes[i] = toIndex(&idx)
	}

	return indexes, nil
}

// CreatePodIndexRequest holds the parameters for creating a new pods-based Index.
//
// Fields:
//   - Name: The name of the Index. Resource name must be 1-45 characters long,
//     start and end with an alphanumeric character,
//     and consist only of lower case alphanumeric characters or '-'.
//   - Dimension: The [dimensionality] of the vectors to be inserted in the Index.
//   - Metric: The distance metric to be used for [similarity] search. You can use
//     'euclidean', 'cosine', or 'dotproduct'.
//   - Environment: The [cloud environment] where the Index will be hosted.
//   - PodType: The [type of pod] to use for the Index. One of `s1`, `p1`, or `p2` appended with `.` and
//     one of `x1`, `x2`, `x4`, or `x8`.
//   - Shards: The number of shards to use for the Index (defaults to 1).
//     Shards split your data across multiple pods, so you can fit more data into an Index.
//   - Replicas: The number of [replicas] to use for the Index (defaults to 1). Replicas duplicate your Index.
//     They provide higher availability and throughput. Replicas can be scaled up or down as your needs change.
//   - SourceCollection: The name of the Collection to be used as the source for the Index.
//   - MetadataConfig: The [metadata configuration] for the behavior of Pinecone's internal metadata Index. By
//     default, all metadata is indexed; when `metadata_config` is present,
//     only specified metadata fields are indexed. These configurations are
//     only valid for use with pod-based Indexes.
//
// To create a new pods-based Index, use the CreatePodIndex method on the Client object.
//
// Example:
//
//	    ctx := context.Background()
//
//	    clientParams := pinecone.NewClientParams{
//		       ApiKey:    "YOUR_API_KEY",
//		       SourceTag: "your_source_identifier", // optional
//	    }
//
//	    pc, err := pinecone.NewClient(clientParams)
//	    if err != nil {
//	        log.Fatalf("Failed to create Client: %v", err)
//	    } else {
//		       fmt.Println("Successfully created a new Client object!")
//	    }
//
//	    podIndexMetadata := &pinecone.PodSpecMetadataConfig{
//		       Indexed: &[]string{"title", "description"},
//	    }
//
//	    idx, err := pc.CreatePodIndex(ctx, &pinecone.CreatePodIndexRequest{
//	        Name:        "my-pod-index",
//	        Dimension:   3,
//	        Metric:      pinecone.Cosine,
//	        Environment: "us-west1-gcp",
//	        PodType:     "s1",
//	        MetadataConfig: podIndexMetadata,
//	        })
//
//	    if err != nil {
//		       log.Fatalf("Failed to create pod index: %v", err)
//	    } else {
//		       fmt.Printf("Successfully created pod index: %s", idx.Name)
//	    }
//
// [dimensionality]: https://docs.pinecone.io/guides/indexes/choose-a-pod-type-and-size#dimensionality-of-vectors
// [similarity]: https://docs.pinecone.io/guides/indexes/understanding-indexes#distance-metrics
// [metadata configuration]: https://docs.pinecone.io/guides/indexes/configure-pod-based-indexes#selective-metadata-indexing
// [cloud environment]: https://docs.pinecone.io/guides/indexes/understanding-indexes#pod-environments
// [replicas]: https://docs.pinecone.io/guides/indexes/configure-pod-based-indexes#add-replicas
//
// [type of pods]: https://docs.pinecone.io/guides/indexes/choose-a-pod-type-and-size
type CreatePodIndexRequest struct {
	Name             string
	Dimension        int32
	Metric           IndexMetric
	Environment      string
	PodType          string
	Shards           int32
	Replicas         int32
	SourceCollection *string
	MetadataConfig   *PodSpecMetadataConfig
}

// ReplicaCount ensures the replica count of a pods-based Index is >1.
// It returns a pointer to the number of replicas on a CreatePodIndexRequest object.
func (req CreatePodIndexRequest) ReplicaCount() *int32 {
	x := minOne(req.Replicas)
	return &x
}

// ShardCount ensures the number of shards on a pods-based Index is >1. It returns a pointer to the number of shards on
// a CreatePodIndexRequest object.
func (req CreatePodIndexRequest) ShardCount() *int32 {
	x := minOne(req.Shards)
	return &x
}

// TotalCount calculates and returns the total number of pods (replicas*shards) on a CreatePodIndexRequest object.
func (req CreatePodIndexRequest) TotalCount() *int {
	x := int(*req.ReplicaCount() * *req.ShardCount())
	return &x
}

// CreatePodIndex creates and initializes a new pods-based Index via the specified Client.
//
// Parameters:
//   - ctx: A context.Context object controls the request's lifetime, allowing for the request
//     to be canceled or to timeout according to the context's deadline.
//   - in: A pointer to a CreatePodIndexRequest object. See CreatePodIndexRequest for more information.
//
// Returns a pointer to an Index object or an error.
//
// Example:
//
//	    ctx := context.Background()
//
//	    clientParams := pinecone.NewClientParams{
//		       ApiKey:    "YOUR_API_KEY",
//		       SourceTag: "your_source_identifier", // optional
//	    }
//
//	    pc, err := pinecone.NewClient(clientParams)
//	    if err != nil {
//	        log.Fatalf("Failed to create Client: %v", err)
//	    } else {
//		       fmt.Println("Successfully created a new Client object!")
//	    }
//
//	    podIndexMetadata := &pinecone.PodSpecMetadataConfig{
//		       Indexed: &[]string{"title", "description"},
//	    }
//
//	    idx, err := pc.CreatePodIndex(ctx, &pinecone.CreatePodIndexRequest{
//	        Name:        "my-pod-index",
//	        Dimension:   3,
//	        Metric:      pinecone.Cosine,
//	        Environment: "us-west1-gcp",
//	        PodType:     "s1",
//	        MetadataConfig: podIndexMetadata,
//	    })
//
//	    if err != nil {
//		       log.Fatalf("Failed to create pod index:", err)
//	    } else {
//		       fmt.Printf("Successfully created pod index: %s", idx.Name)
//	    }
func (c *Client) CreatePodIndex(ctx context.Context, in *CreatePodIndexRequest) (*Index, error) {
	metric := control.IndexMetric(in.Metric)
	req := control.CreateIndexRequest{
		Name:      in.Name,
		Dimension: in.Dimension,
		Metric:    &metric,
	}

	//add the spec to req.
	//because this is defined as an anon struct in the generated code, it must match exactly here.
	req.Spec = control.CreateIndexRequest_Spec{
		Pod: &struct {
			Environment    string `json:"environment"`
			MetadataConfig *struct {
				Indexed *[]string `json:"indexed,omitempty"`
			} `json:"metadata_config,omitempty"`
			PodType          control.PodSpecPodType   `json:"pod_type"`
			Pods             *int                     `json:"pods,omitempty"`
			Replicas         *control.PodSpecReplicas `json:"replicas,omitempty"`
			Shards           *control.PodSpecShards   `json:"shards,omitempty"`
			SourceCollection *string                  `json:"source_collection,omitempty"`
		}{
			Environment:      in.Environment,
			PodType:          in.PodType,
			Pods:             in.TotalCount(),
			Replicas:         in.ReplicaCount(),
			Shards:           in.ShardCount(),
			SourceCollection: in.SourceCollection,
		},
	}
	if in.MetadataConfig != nil {
		req.Spec.Pod.MetadataConfig = &struct {
			Indexed *[]string `json:"indexed,omitempty"`
		}{
			Indexed: in.MetadataConfig.Indexed,
		}
	}

	res, err := c.restClient.CreateIndex(ctx, req)
	if err != nil {
		return nil, err
	}
	defer res.Body.Close()

	if res.StatusCode != http.StatusCreated {
		return nil, handleErrorResponseBody(res, "failed to create index: ")
	}

	return decodeIndex(res.Body)
}

// CreateServerlessIndexRequest holds the parameters for creating a new [Serverless] Index.
//
// Fields:
//   - Name: The name of the Index. Resource name must be 1-45 characters long,
//     start and end with an alphanumeric character,
//     and consist only of lower case alphanumeric characters or '-'.
//   - Dimension: The [dimensionality] of the vectors to be inserted in the Index.
//   - Metric: The metric used to measure the [similarity] between vectors ('euclidean', 'cosine', or 'dotproduct').
//   - Cloud: The public [cloud provider] where you would like your Index hosted.
//     For serverless Indexes, you define only the cloud and region where the Index should be hosted.
//   - Region: The [region] where you would like your Index to be created.
//
// To create a new Serverless Index, use the CreateServerlessIndex method on the Client object.
//
// Example:
//
//	    ctx := context.Background()
//
//	    clientParams := pinecone.NewClientParams{
//		       ApiKey:    "YOUR_API_KEY",
//		       SourceTag: "your_source_identifier", // optional
//	    }
//
//	    pc, err := pinecone.NewClient(clientParams)
//	    if err != nil {
//	        log.Fatalf("Failed to create Client: %v", err)
//	    } else {
//		       fmt.Println("Successfully created a new Client object!")
//	    }
//
//	    idx, err := pc.CreateServerlessIndex(ctx, &pinecone.CreateServerlessIndexRequest{
//	        Name:    "my-serverless-index",
//	        Dimension: 3,
//	        Metric:  pinecone.Cosine,
//	        Cloud:   pinecone.Aws,
//	        Region:  "us-east-1",
//	    })
//
//	    if err != nil {
//	        log.Fatalf("Failed to create serverless index: %s", idx.Name)
//	    } else {
//	        fmt.Printf("Successfully created serverless index: %s", idx.Name)
//	    }
//
// [dimensionality]: https://docs.pinecone.io/guides/indexes/choose-a-pod-type-and-size#dimensionality-of-vectors
// [Serverless]: https://docs.pinecone.io/guides/indexes/understanding-indexes#serverless-indexes
// [similarity]: https://docs.pinecone.io/guides/indexes/understanding-indexes#distance-metrics
// [region]: https://docs.pinecone.io/troubleshooting/available-cloud-regions
// [cloud provider]: https://docs.pinecone.io/troubleshooting/available-cloud-regions#regions-available-for-serverless-indexes
type CreateServerlessIndexRequest struct {
	Name      string
	Dimension int32
	Metric    IndexMetric
	Cloud     Cloud
	Region    string
}

// CreateServerlessIndex creates and initializes a new serverless Index via the specified Client.
//
// Parameters:
//   - ctx: A context.Context object controls the request's lifetime, allowing for the request
//     to be canceled or to timeout according to the context's deadline.
//   - in: A pointer to a CreateServerlessIndexRequest object. See CreateServerlessIndexRequest for more information.
//
// Returns a pointer to an Index object or an error.
//
// Example:
//
//	    ctx := context.Background()
//
//	    clientParams := pinecone.NewClientParams{
//		       ApiKey:    "YOUR_API_KEY",
//		       SourceTag: "your_source_identifier", // optional
//	    }
//
//	    pc, err := pinecone.NewClient(clientParams)
//	    if err != nil {
//	        log.Fatalf("Failed to create Client: %v", err)
//	    } else {
//		       fmt.Println("Successfully created a new Client object!")
//	    }
//
//	    idx, err := pc.CreateServerlessIndex(ctx, &pinecone.CreateServerlessIndexRequest{
//	        Name:    "my-serverless-index",
//	        Dimension: 3,
//	        Metric:  pinecone.Cosine,
//	        Cloud:   pinecone.Aws,
//	        Region:  "us-east-1",
//	    })
//
//	    if err != nil {
//	        log.Fatalf("Failed to create serverless index: %s", idx.Name)
//	    } else {
//	        fmt.Printf("Successfully created serverless index: %s", idx.Name)
//	    }
func (c *Client) CreateServerlessIndex(ctx context.Context, in *CreateServerlessIndexRequest) (*Index, error) {
	metric := control.IndexMetric(in.Metric)
	req := control.CreateIndexRequest{
		Name:      in.Name,
		Dimension: in.Dimension,
		Metric:    &metric,
		Spec: control.CreateIndexRequest_Spec{
			Serverless: &control.ServerlessSpec{
				Cloud:  control.ServerlessSpecCloud(in.Cloud),
				Region: in.Region,
			},
		},
	}

	res, err := c.restClient.CreateIndex(ctx, req)
	if err != nil {
		return nil, err
	}
	defer res.Body.Close()

	if res.StatusCode != http.StatusCreated {
		return nil, handleErrorResponseBody(res, "failed to create index: ")
	}

	return decodeIndex(res.Body)
}

// DescribeIndex retrieves information about a specific Index. See Index for more information.
//
// Parameters:
//   - ctx: A context.Context object controls the request's lifetime, allowing for the request
//     to be canceled or to timeout according to the context's deadline.
//   - idxName: The name of the Index to describe.
//
// Returns a pointer to an Index object or an error.
//
// Example:
//
//	    ctx := context.Background()
//
//	    clientParams := pinecone.NewClientParams{
//		       ApiKey:    "YOUR_API_KEY",
//		       SourceTag: "your_source_identifier", // optional
//	    }
//
//	    pc, err := pinecone.NewClient(clientParams)
//	    if err != nil {
//	        log.Fatalf("Failed to create Client: %v", err)
//	    } else {
//		       fmt.Println("Successfully created a new Client object!")
//	    }
//
//	    idx, err := pc.DescribeIndex(ctx, "the-name-of-my-index")
//	    if err != nil {
//	        log.Fatalf("Failed to describe index: %s", err)
//	    } else {
//	        fmt.Printf("%+v", *idx)
//	    }
func (c *Client) DescribeIndex(ctx context.Context, idxName string) (*Index, error) {
	res, err := c.restClient.DescribeIndex(ctx, idxName)
	if err != nil {
		return nil, err
	}
	defer res.Body.Close()

	if res.StatusCode != http.StatusOK {
		return nil, handleErrorResponseBody(res, "failed to describe index: ")
	}

	return decodeIndex(res.Body)
}

// DeleteIndex deletes a specific Index.
//
// Parameters:
//   - ctx: A context.Context object controls the request's lifetime, allowing for the request
//     to be canceled or to timeout according to the context's deadline.
//   - idxName: The name of the Index to delete.
//
// Returns an error if the deletion fails.
//
// Example:
//
//	    ctx := context.Background()
//
//	    clientParams := pinecone.NewClientParams{
//		       ApiKey:    "YOUR_API_KEY",
//		       SourceTag: "your_source_identifier", // optional
//	    }
//
//	    pc, err := pinecone.NewClient(clientParams)
//	    if err != nil {
//	        log.Fatalf("Failed to create Client: %v", err)
//	    } else {
//		       fmt.Println("Successfully created a new Client object!")
//	    }
//
//	    indexName := "the-name-of-my-index"
//
//	    err = pc.DeleteIndex(ctx, indexName)
//	    if err != nil {
//		       log.Fatalf("Error: %v", err)
//	    } else {
//	        fmt.Printf("Index \"%s\" deleted successfully", indexName)
//	    }
func (c *Client) DeleteIndex(ctx context.Context, idxName string) error {
	res, err := c.restClient.DeleteIndex(ctx, idxName)
	if err != nil {
		return err
	}
	defer res.Body.Close()

	if res.StatusCode != http.StatusAccepted {
		return handleErrorResponseBody(res, "failed to delete index: ")
	}

	return nil
}

<<<<<<< HEAD
// ConfigureIndex is used to [scale a pods-based index] up or down by changing the size of the pods or the number of
//replicas.
//
// Parameters:
//  - name: The name of the index to configure.
//  - pods: (Optional) The pod size to scale the index to (e.g. for a "p1" pod type,
//  you could pass "p1.x2" to scale your index to the "x2" size,
//  or you could pass "p1.x4" to scale your index to the "x4" size, and
//  so forth.
//  - replicas: (Optional) The number of replicas to scale the index to.
//   This is capped by the maximum number of replicas allowed in your Pinecone project. To configure this number,
//   go to [app.pinecone.io], select your project, and configure the maximum number of pods.
//
// Note: You can only scale an index up, not down. If you want to scale an index down,
// you must create a new index with the desired configuration.
//
// Returns a ConfigureIndexResponse object, which contains the new configuration of the index, or an error.
//
// Example for a pods-based index originally configured with 1 "p1" pod of size "x2" and 1 replica:
//  // To scale the size of your pods from "x2" to "x4":
//   _, err := pc.ConfigureIndex(ctx, "my-index", "p1.x4", nil)
//   if err != nil {
//       fmt.Printf("Failed to configure index: %v\n", err)
//   }
//
//  // To scale the number of replicas:
//   _, err := pc.ConfigureIndex(ctx, "my-index", nil, 4)
//   if err != nil {
//       fmt.Printf("Failed to configure index: %v\n", err)
//   }
//
//  // To scale both the size of your pods and the number of replicas:
//   _, err := pc.ConfigureIndex(ctx, "my-index", "p1.x4", 4)
//   if err != nil {
//       fmt.Printf("Failed to configure index: %v\n", err)
//   }
//
// [scale a pods-based index]: https://docs.pinecone.io/guides/indexes/configure-pod-based-indexes
// [app.pinecone.io]: https://app.pinecone.io
func (c *Client) ConfigureIndex(ctx context.Context, name string, pods *string,
	replicas *int32) (*control.ConfigureIndexResponse,
	error) {

	var podType *control.PodSpecPodType
	var replicasAmt *control.PodSpecReplicas

	if pods == nil && replicas == nil {
		return nil, fmt.Errorf("Must specify either pods or replicas")
	}

	if pods != nil {
		podTypeVal := control.PodSpecPodType(*pods)
		podType = &podTypeVal
	}
	if replicas != nil {
		replicasVal := control.PodSpecReplicas(*replicas)
		replicasAmt = &replicasVal
	}

	request := control.ConfigureIndexRequest{
		Spec: struct {
			Pod struct {
				PodType  *control.PodSpecPodType  `json:"pod_type,omitempty"`
				Replicas *control.PodSpecReplicas `json:"replicas,omitempty"`
			} `json:"pod"`
		}{
			Pod: struct {
				PodType  *control.PodSpecPodType  `json:"pod_type,omitempty"`
				Replicas *control.PodSpecReplicas `json:"replicas,omitempty"`
			}{
				PodType:  podType,
				Replicas: replicasAmt,
			},
		},
	}

	req, err := c.restClient.ConfigureIndex(ctx, name, request)
	if err != nil {
		log.Fatalf("Failed to configure index %s. Error: %v", name, err)
	}
	if req.StatusCode != http.StatusOK {
		err := handleErrorResponseBody(req, "failed to configure index: ")
		if err != nil {
			return nil, err
		}
	}

	response, err := control.ParseConfigureIndexResponse(req) // TODO: need this?
	if err != nil {
		log.Fatalf("Failed to configure index %s. Error: %v", name, err)
		return nil, err
	}

	defer req.Body.Close()

	return response, nil
}

=======
// ListCollections retrieves a list of all Collections in a Pinecone [project]. See Collection for more information.
//
// Parameters:
//   - ctx: A context.Context object controls the request's lifetime, allowing for the request
//     to be canceled or to timeout according to the context's deadline.
//
// Returns a slice of pointers to [Collection] objects or an error.
//
// Note: Collections are only available for pods-based Indexes.
//
// Example:
//
//	    ctx := context.Background()
//
//	    clientParams := pinecone.NewClientParams{
//		       ApiKey:    "YOUR_API_KEY",
//		       SourceTag: "your_source_identifier", // optional
//	    }
//
//	    pc, err := pinecone.NewClient(clientParams)
//	    if err != nil {
//	        log.Fatalf("Failed to create Client: %v", err)
//	    } else {
//		       fmt.Println("Successfully created a new Client object!")
//	    }
//
//	    collections, err := pc.ListCollections(ctx)
//	    if err != nil {
//		       log.Fatalf("Failed to list collections: %v", err)
//	    } else {
//		       if len(collections) == 0 {
//		           fmt.Printf("No collections found in project")
//		       } else {
//		           fmt.Println("Collections in project:")
//		           for _, collection := range collections {
//			           fmt.Printf("- %s\n", collection.Name)
//		           }
//		       }
//	    }
//
// [project]: https://docs.pinecone.io/guides/projects/understanding-projects
// [Collection]: https://docs.pinecone.io/guides/indexes/understanding-collections
>>>>>>> a9af78e2
func (c *Client) ListCollections(ctx context.Context) ([]*Collection, error) {
	res, err := c.restClient.ListCollections(ctx)
	if err != nil {
		return nil, err
	}
	defer res.Body.Close()

	if res.StatusCode != http.StatusOK {
		return nil, handleErrorResponseBody(res, "failed to list collections: ")
	}

	var collectionsResponse control.CollectionList
	if err := json.NewDecoder(res.Body).Decode(&collectionsResponse); err != nil {
		return nil, err
	}

	var collections []*Collection
	for _, collectionModel := range *collectionsResponse.Collections {
		collections = append(collections, toCollection(&collectionModel))
	}

	return collections, nil
}

// DescribeCollection retrieves information about a specific [Collection].
//
// Parameters:
//   - ctx: A context.Context object controls the request's lifetime, allowing for the request
//     to be canceled or to timeout according to the context's deadline.
//   - collectionName: The name of the Collection to describe.
//
// Returns a pointer to a Collection object or an error.
//
// Note: Collections are only available for pods-based Indexes.
//
// Since the returned value is a pointer to a Collection object, it will have the following fields:
//   - Name: The name of the Collection.
//   - Size: The size of the Collection in bytes.
//   - Status: The status of the Collection.
//   - Dimension: The [dimensionality] of the vectors stored in each record held in the Collection.
//   - VectorCount: The number of records stored in the Collection.
//   - Environment: The cloud environment where the Collection is hosted.
//
// Example:
//
//	    ctx := context.Background()
//
//	    clientParams := pinecone.NewClientParams{
//		       ApiKey:    "YOUR_API_KEY",
//		       SourceTag: "your_source_identifier", // optional
//	    }
//
//	    pc, err := pinecone.NewClient(clientParams)
//	    if err != nil {
//	        log.Fatalf("Failed to create Client: %v", err)
//	    } else {
//		       fmt.Println("Successfully created a new Client object!")
//	    }
//
//	    collection, err := pc.DescribeCollection(ctx, "my-collection")
//	    if err != nil {
//		       log.Fatalf("Error describing collection: %v", err)
//	    } else {
//		       fmt.Printf("Collection: %+v\n", *collection)
//	    }
//
// [dimensionality]: https://docs.pinecone.io/guides/indexes/choose-a-pod-type-and-size#dimensionality-of-vectors
// [Collection]: https://docs.pinecone.io/guides/indexes/understanding-collections
func (c *Client) DescribeCollection(ctx context.Context, collectionName string) (*Collection, error) {
	res, err := c.restClient.DescribeCollection(ctx, collectionName)
	if err != nil {
		return nil, err
	}
	defer res.Body.Close()

	if res.StatusCode != http.StatusOK {
		return nil, handleErrorResponseBody(res, "failed to describe collection: ")
	}

	return decodeCollection(res.Body)
}

// CreateCollectionRequest holds the parameters for creating a new [Collection].
//
// Fields:
//   - Name: The name of the Collection.
//   - Source: The name of the Index to be used as the source for the Collection.
//
// To create a new Collection, use the CreateCollection method on the Client object.
//
// Note: Collections are only available for pods-based Indexes.
//
// Example:
//
//	    ctx := context.Background()
//
//	    clientParams := pinecone.NewClientParams{
//		       ApiKey:    "YOUR_API_KEY",
//		       SourceTag: "your_source_identifier", // optional
//	    }
//
//	    pc, err := pinecone.NewClient(clientParams)
//	    if err != nil {
//	        log.Fatalf("Failed to create Client: %v", err)
//	    } else {
//		       fmt.Println("Successfully created a new Client object!")
//	    }
//
//	    collection, err := pc.CreateCollection(ctx, &pinecone.CreateCollectionRequest{
//	        Name:   "my-collection",
//	        Source: "my-source-index",
//	     })
//	    if err != nil {
//		       log.Fatalf("Failed to create collection: %v", err)
//	    } else {
//		       fmt.Printf("Successfully created collection \"%s\".", collection.Name)
//	    }
//
// [Collection]: https://docs.pinecone.io/guides/indexes/understanding-collections
type CreateCollectionRequest struct {
	Name   string
	Source string
}

// CreateCollection creates and initializes a new [Collection] via the specified Client.
//
// Parameters:
//   - ctx: A context.Context object controls the request's lifetime, allowing for the request
//     to be canceled or to timeout according to the context's deadline.
//   - in: A pointer to a CreateCollectionRequest object.
//
// Note: Collections are only available for pods-based Indexes.
//
// Returns a pointer to a Collection object or an error.
//
// Example:
//
//	    ctx := context.Background()
//
//	    clientParams := pinecone.NewClientParams{
//		       ApiKey:    "YOUR_API_KEY",
//		       SourceTag: "your_source_identifier", // optional
//	    }
//
//	    pc, err := pinecone.NewClient(clientParams)
//	    if err != nil {
//	        log.Fatalf("Failed to create Client: %v", err)
//	    } else {
//		       fmt.Println("Successfully created a new Client object!")
//	    }
//
//	    collection, err := pc.CreateCollection(ctx, &pinecone.CreateCollectionRequest{
//	        Name:   "my-collection",
//	        Source: "my-source-index",
//	    })
//	    if err != nil {
//		       log.Fatalf("Failed to create collection: %v", err)
//	    } else {
//		       fmt.Printf("Successfully created collection \"%s\".", collection.Name)
//	    }
//
// [Collection]: https://docs.pinecone.io/guides/indexes/understanding-collections
func (c *Client) CreateCollection(ctx context.Context, in *CreateCollectionRequest) (*Collection, error) {
	req := control.CreateCollectionRequest{
		Name:   in.Name,
		Source: in.Source,
	}
	res, err := c.restClient.CreateCollection(ctx, req)

	if err != nil {
		return nil, err
	}
	defer res.Body.Close()

	if res.StatusCode != http.StatusCreated {
		return nil, handleErrorResponseBody(res, "failed to create collection: ")
	}

	return decodeCollection(res.Body)
}

// DeleteCollection deletes a specific [Collection]
//
// Parameters:
//   - ctx: A context.Context object controls the request's lifetime, allowing for the request
//     to be canceled or to timeout according to the context's deadline.
//   - collectionName: The name of the Collection to delete.
//
// Note: Collections are only available for pods-based Indexes.
//
// Returns an error if the deletion fails.
//
// Example:
//
//	    ctx := context.Background()
//
//	    clientParams := pinecone.NewClientParams{
//		       ApiKey:    "YOUR_API_KEY",
//		       SourceTag: "your_source_identifier", // optional
//	    }
//
//	    pc, err := pinecone.NewClient(clientParams)
//	    if err != nil {
//	        log.Fatalf("Failed to create Client: %v", err)
//	    } else {
//		       fmt.Println("Successfully created a new Client object!")
//	    }
//
//	    collectionName := "my-collection"
//
//	    err = pc.DeleteCollection(ctx, collectionName)
//	    if err != nil {
//		       log.Fatalf("Failed to create collection: %s\n", err)
//	    } else {
//		       log.Printf("Successfully deleted collection \"%s\"\n", collectionName)
//	    }
//
// [Collection]: https://docs.pinecone.io/guides/indexes/understanding-collections
func (c *Client) DeleteCollection(ctx context.Context, collectionName string) error {
	res, err := c.restClient.DeleteCollection(ctx, collectionName)
	if err != nil {
		return err
	}
	defer res.Body.Close()

	if res.StatusCode != http.StatusAccepted {
		return handleErrorResponseBody(res, "failed to delete collection: ")
	}

	return nil
}

func (c *Client) extractAuthHeader() map[string]string {
	possibleAuthKeys := []string{
		"api-key",
		"authorization",
		"access_token",
	}

	for key, value := range c.headers {
		for _, checkKey := range possibleAuthKeys {
			if strings.ToLower(key) == checkKey {
				return map[string]string{key: value}
			}
		}
	}

	return nil
}

func toIndex(idx *control.IndexModel) *Index {
	if idx == nil {
		return nil
	}

	spec := &IndexSpec{}
	if idx.Spec.Pod != nil {
		spec.Pod = &PodSpec{
			Environment:      idx.Spec.Pod.Environment,
			PodType:          idx.Spec.Pod.PodType,
			PodCount:         int32(idx.Spec.Pod.Pods),
			Replicas:         idx.Spec.Pod.Replicas,
			ShardCount:       idx.Spec.Pod.Shards,
			SourceCollection: idx.Spec.Pod.SourceCollection,
		}
		if idx.Spec.Pod.MetadataConfig != nil {
			spec.Pod.MetadataConfig = &PodSpecMetadataConfig{Indexed: idx.Spec.Pod.MetadataConfig.Indexed}
		}
	}
	if idx.Spec.Serverless != nil {
		spec.Serverless = &ServerlessSpec{
			Cloud:  Cloud(idx.Spec.Serverless.Cloud),
			Region: idx.Spec.Serverless.Region,
		}
	}
	status := &IndexStatus{
		Ready: idx.Status.Ready,
		State: IndexStatusState(idx.Status.State),
	}
	return &Index{
		Name:      idx.Name,
		Dimension: idx.Dimension,
		Host:      idx.Host,
		Metric:    IndexMetric(idx.Metric),
		Spec:      spec,
		Status:    status,
	}
}

func decodeIndex(resBody io.ReadCloser) (*Index, error) {
	var idx control.IndexModel
	err := json.NewDecoder(resBody).Decode(&idx)
	if err != nil {
		return nil, fmt.Errorf("failed to decode idx response: %w", err)
	}

	return toIndex(&idx), nil
}

func toCollection(cm *control.CollectionModel) *Collection {
	if cm == nil {
		return nil
	}

	return &Collection{
		Name:        cm.Name,
		Size:        derefOrDefault(cm.Size, 0),
		Status:      CollectionStatus(cm.Status),
		Dimension:   derefOrDefault(cm.Dimension, 0),
		VectorCount: derefOrDefault(cm.VectorCount, 0),
		Environment: cm.Environment,
	}
}

func decodeCollection(resBody io.ReadCloser) (*Collection, error) {
	var collectionModel control.CollectionModel
	err := json.NewDecoder(resBody).Decode(&collectionModel)
	if err != nil {
		return nil, fmt.Errorf("failed to decode collection response: %w", err)
	}

	return toCollection(&collectionModel), nil
}

func decodeErrorResponse(resBodyBytes []byte) (*control.ErrorResponse, error) {
	var errorResponse control.ErrorResponse
	err := json.Unmarshal(resBodyBytes, &errorResponse)
	if err != nil {
		return nil, fmt.Errorf("failed to decode error response: %w", err)
	}

	if errorResponse.Status == 0 {
		return nil, fmt.Errorf("unable to parse ErrorResponse: %v", string(resBodyBytes))
	}

	return &errorResponse, nil
}

type errorResponseMap struct {
	StatusCode int    `json:"status_code"`
	Body       string `json:"body,omitempty"`
	ErrorCode  string `json:"error_code,omitempty"`
	Message    string `json:"message,omitempty"`
	Details    string `json:"details,omitempty"`
}

func handleErrorResponseBody(response *http.Response, errMsgPrefix string) error {
	resBodyBytes, err := io.ReadAll(response.Body)
	if err != nil {
		return fmt.Errorf("failed to read response body: %w", err)
	}

	var errMap errorResponseMap
	errMap.StatusCode = response.StatusCode

	// try and decode ErrorResponse
	if json.Valid(resBodyBytes) {
		errorResponse, err := decodeErrorResponse(resBodyBytes)
		if err == nil {
			errMap.Message = errorResponse.Error.Message
			errMap.ErrorCode = string(errorResponse.Error.Code)

			if errorResponse.Error.Details != nil {
				errMap.Details = fmt.Sprintf("%+v", errorResponse.Error.Details)
			}
		}
	}

	errMap.Body = string(resBodyBytes)

	if errMap.Message != "" {
		errMap.Message = errMsgPrefix + errMap.Message
	}

	return formatError(errMap)
}

func formatError(errMap errorResponseMap) error {
	jsonString, err := json.Marshal(errMap)
	if err != nil {
		return err
	}
	baseError := fmt.Errorf(string(jsonString))

	return &PineconeError{Code: errMap.StatusCode, Msg: baseError}
}

func buildClientBaseOptions(in NewClientBaseParams) []control.ClientOption {
	clientOptions := []control.ClientOption{}

	// build and apply user agent
	userAgentProvider := provider.NewHeaderProvider("User-Agent", useragent.BuildUserAgent(in.SourceTag))
	clientOptions = append(clientOptions, control.WithRequestEditorFn(userAgentProvider.Intercept))

	envAdditionalHeaders, hasEnvAdditionalHeaders := os.LookupEnv("PINECONE_ADDITIONAL_HEADERS")
	additionalHeaders := make(map[string]string)

	// add headers from environment
	if hasEnvAdditionalHeaders {
		err := json.Unmarshal([]byte(envAdditionalHeaders), &additionalHeaders)
		if err != nil {
			log.Printf("failed to parse PINECONE_ADDITIONAL_HEADERS: %v", err)
		}
	}

	// merge headers from parameters if passed
	if in.Headers != nil {
		for key, value := range in.Headers {
			additionalHeaders[key] = value
		}
	}

	// add headers to client options
	for key, value := range additionalHeaders {
		headerProvider := provider.NewHeaderProvider(key, value)
		clientOptions = append(clientOptions, control.WithRequestEditorFn(headerProvider.Intercept))
	}

	// apply custom http client if provided
	if in.RestClient != nil {
		clientOptions = append(clientOptions, control.WithHTTPClient(in.RestClient))
	}

	return clientOptions
}

func ensureURLScheme(inputURL string) (string, error) {
	parsedURL, err := url.Parse(inputURL)
	if err != nil {
		return "", fmt.Errorf("invalid URL: %v", err)
	}

	if parsedURL.Scheme == "" {
		return "https://" + inputURL, nil
	}
	return inputURL, nil
}

func valueOrFallback[T comparable](value, fallback T) T {
	var zero T // set to zero-value of generic type T
	if value != zero {
		return value
	} else {
		return fallback
	}
}

func derefOrDefault[T any](ptr *T, defaultValue T) T {
	if ptr == nil {
		return defaultValue
	}
	return *ptr
}

func minOne(x int32) int32 {
	if x < 1 { // ensure x is at least 1
		return 1
	}
	return x
}<|MERGE_RESOLUTION|>--- conflicted
+++ resolved
@@ -759,7 +759,6 @@
 	return nil
 }
 
-<<<<<<< HEAD
 // ConfigureIndex is used to [scale a pods-based index] up or down by changing the size of the pods or the number of
 //replicas.
 //
@@ -858,7 +857,7 @@
 	return response, nil
 }
 
-=======
+
 // ListCollections retrieves a list of all Collections in a Pinecone [project]. See Collection for more information.
 //
 // Parameters:
@@ -901,7 +900,6 @@
 //
 // [project]: https://docs.pinecone.io/guides/projects/understanding-projects
 // [Collection]: https://docs.pinecone.io/guides/indexes/understanding-collections
->>>>>>> a9af78e2
 func (c *Client) ListCollections(ctx context.Context) ([]*Collection, error) {
 	res, err := c.restClient.ListCollections(ctx)
 	if err != nil {
